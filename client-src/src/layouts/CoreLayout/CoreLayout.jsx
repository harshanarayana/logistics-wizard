--- conflicted
+++ resolved
@@ -1,17 +1,11 @@
 import React from 'react';
-<<<<<<< HEAD
-=======
 import GlobalNav from 'components/GlobalNav';
->>>>>>> af7d2d6e
 import 'styles/core.scss';
 import classes from './CoreLayout.scss';
 
 export const CoreLayout = ({ children }) => (
   <div className={classes.layoutContainer}>
-<<<<<<< HEAD
-=======
     <GlobalNav />
->>>>>>> af7d2d6e
     <div className={classes.mainContainer}>
       {children}
     </div>
